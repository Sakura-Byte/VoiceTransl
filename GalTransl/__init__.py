--- conflicted
+++ resolved
@@ -30,13 +30,6 @@
     "newbing": "NewBing大小姐",
     "caiyun": "彩云 -- 暂不可用",
 }
-<<<<<<< HEAD
-DEBUG_LEVEL = {
-    "debug": logging.DEBUG,
-    "info": logging.INFO,
-    "warning": logging.WARNING,
-    "error": logging.ERROR,
-=======
 LANG_SUPPORTED = {
     "zh-cn": "Simplified Chinese",
     "zh-tw": "Traditional Chinese",
@@ -45,5 +38,10 @@
     "ko": "Korean",
     "ru": "Russian",
     "fr": "French",
->>>>>>> ec3e90c9
+}
+DEBUG_LEVEL = {
+    "debug": logging.DEBUG,
+    "info": logging.INFO,
+    "warning": logging.WARNING,
+    "error": logging.ERROR,
 }