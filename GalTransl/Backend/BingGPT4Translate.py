import json
import random
import sys
import time
import asyncio
import traceback
from sys import exit

<<<<<<< HEAD
from opencc import OpenCC
from typing import Optional
from EdgeGPT import Chatbot, ConversationStyle
=======
from EdgeGPT.EdgeGPT import Chatbot, ConversationStyle
>>>>>>> bd08847d
from GalTransl import LOGGER
from GalTransl.ConfigHelper import CProjectConfig, CProxyPool
from GalTransl.Cache import get_transCache_from_json, save_transCache_to_json
from GalTransl.CSentense import CTransList, CSentense
from GalTransl.Dictionary import CGptDict
from GalTransl.StringUtils import extract_code_blocks

TRANS_PROMPT = """Generate content for translating the input and output as required.#no_search
# On Input
The last line is a fragment of a Japanese visual novel script in key-value jsonline format.
# On Translating Steps:
Process the objects one by one, step by step:
1. If the `id` is incrementing, first reasoning the context for sort out the subject/object relationship and choose the polysemy wording that best fits the plot and common sense to retain the original meaning as faithful as possible.
2. For the sentence, depending on the `name` of current object:
Treat as dialogue if name in object, should use highly lifelike words, use highly colloquial and Native-Chinese language and keep the original speech style.
Treat as monologue/narrator if no name key, should be translated from the character's self-perspective, omitting personal/possessive pronouns as closely as the original.
3. Translate Japanese to Simplified Chinese word by word, keep same use of punctuation, linebreak(\\r\\n) and spacing as the original text.The translation should be faithful, fluent, no missing words.
Ensure that the content of different objects are decoupled.Then move to the next object.
# On Output:
Your output start with "Transl:", 
write the whole result json objects list in a json block(```jsonline),
copy the `id` and `name`(if have) directly, 
in each object, remove `src` and add `dst` for translation result, add `"conf": <0-1.00>` for assessing translation confidence,
if conf <= 0.94, add `"doub": <list>` to store doubtful content,
if found unknown proper noun, add `"unkn": <list>` to store.
All in one line without any explanation or comments, then end.
[Glossary]
Input:
[Input]"""

PROOFREAD_PROMPT = """Generate content for proofreading the input and output as required.#no_search
# On Input
The last line is a Japanese visual novel script fragment json objects list, each object is a sentence with follow keys:`id`, `name`, `src(original jp text)`, `dst(preliminary zh-cn translation)`.
# On Proofreading requirements for each object
[Rules]
* Treat as dialogue if name in object, treat as monologue/narrator if no name key.
* The glossary (if provided) should be referred to before proofreading.
* Keep same use of punctuation and line break symbols(\\r\\n) as the correspond original text.
* When polishing, compared to the correspond original text, avoid adding content or name that is redundant, inconsistent or fictitious.
[Goals]
* Completeness
Contrast the dst with the src, remove extraneous content and complete missing translations in the dst.
* Contextual correctness
Reasoning about the plot based on src and name in the order of id, correct potential bugs in dst such as wrong pronouns use, wrong logic, wrong wording, etc.
* Polishing
Properly adjust the word order and polish the wording of the inline sentence to make dst more fluent, expressive and in line with Chinese reading habits.
# On Output
Start with a short basic summary like `Rivised id <id>, for <goals and rules>; id <id2>,...`.
Then write "Result:",
write the whole result json objects list in a json block(```json),
copy the `id` and `name`(if have) directly, 
remove origin `src` and `dst`, replace by `newdst` for zh-cn proofreading result, all in one line, then end.
[Glossary]
Input:
[Input]"""


class CBingGPT4Translate:
    def __init__(
        self,
        config: CProjectConfig,
        cookiefile_list: list[str],
        proxyPool: Optional[CProxyPool],
    ):
        LOGGER.info("NewBing transl-api version:0.8 [2023.05.20]")
        if config.getKey("internals.enableProxy") == True:
            self.proxyProvider = proxyPool
        else:
            self.proxyProvider = None
            LOGGER.warning("不使用代理")

        self.cookiefile_list = cookiefile_list
        self.current_cookie_file = ""
        self.throttled_cookie_list = []
        self.proxy = self.proxyProvider.getProxy().addr if self.proxyProvider else None
        self.request_count = 0
        self.sleep_time = 0
        self.last_file_name = ""
        self.chatbot = Chatbot(cookies=self.get_random_cookie(), proxy=self.proxy)
        self.opencc = OpenCC()

    async def translate(self, trans_list: CTransList, dict="", proofread=False):
        prompt_req = TRANS_PROMPT if not proofread else PROOFREAD_PROMPT
        input_list = []
        for i, trans in enumerate(trans_list):
            # [{"no":xx,"name":"xx","content":"xx"}]
            if not proofread:
                tmp_obj = {
                    "id": trans.index,
                    "name": trans.speaker,
                    "src": trans.post_jp,
                }
                if trans.speaker == "":
                    del tmp_obj["name"]
                input_list.append(tmp_obj)
            else:
                tmp_obj = {
                    "id": trans.index,
                    "name": trans.speaker,
                    "src": trans.post_jp,
                    "dst": trans.pre_zh
                    if trans.proofread_zh == ""
                    else trans.proofread_zh,
                }
                if trans.speaker == "":
                    del tmp_obj["name"]

                input_list.append(tmp_obj)
        input_json = ""
        # dump as jsonline
        for obj in input_list:
            input_json += json.dumps(obj, ensure_ascii=False) + "\n"

        prompt_req = prompt_req.replace("[Input]", input_json)
        prompt_req = prompt_req.replace("[Glossary]", dict)
        LOGGER.info(f"->{'翻译输入' if not proofread else '校对输入'}：{dict}\n{input_json}\n")
        while True:  # 一直循环，直到得到数据
            try:
                self.request_count += 1
                LOGGER.info("->请求次数：" + str(self.request_count) + "\n")
<<<<<<< HEAD
                resp = await self.chatbot.ask(
                    prompt=prompt_req, conversation_style=ConversationStyle.creative
                )
            except asyncio.CancelledError:
                raise
=======
                LOGGER.info("->输出：\n")
                wrote_len = 0
                resp = ""
                bing_reject = False
                async for final, response in self.chatbot.ask_stream(
                    prompt_req, conversation_style=ConversationStyle.creative
                ):
                    if not final:
                        if not wrote_len:
                            print(response, end="")
                            sys.stdout.flush()
                        else:
                            print(response[wrote_len:], end="")
                            sys.stdout.flush()
                        wrote_len = len(response)

                    if wrote_len > len(response):
                        bing_reject = True

                    resp = response
>>>>>>> bd08847d
            except Exception as ex:
                if "Request is throttled." in str(ex):
                    LOGGER.info("->Request is throttled.")
                    self.throttled_cookie_list.append(self.current_cookie_file)
                    self.cookiefile_list.remove(self.current_cookie_file)
                    time.sleep(self.sleep_time)
                    self.chatbot = Chatbot(
                        cookies=self.get_random_cookie(), proxy=self.proxy
                    )
                    await self.chatbot.reset()
                    continue
                LOGGER.info("Error:%s, Please wait 30 seconds" % ex)
                traceback.print_exc()
                await asyncio.sleep(5)
                continue
<<<<<<< HEAD
            # LOGGER.info("->输出：" + str(resp) + "\n")
            if "Request is throttled." in str(resp):
                LOGGER.info("->Request is throttled.")
                self.throttled_cookie_list.append(self.current_cookie_file)
                self.cookiefile_list.remove(self.current_cookie_file)
                await asyncio.sleep(self.sleep_time)
                self.chatbot = Chatbot(
                    cookies=self.get_random_cookie(), proxy=self.proxy
                )
                await self.chatbot.reset()
                continue
=======
            except KeyboardInterrupt:
                LOGGER.info("->KeyboardInterrupt")
                sys.exit(0)
>>>>>>> bd08847d

            if "New topic" in str(resp):
                LOGGER.info("->Need New topic")
                await self.chatbot.reset()
                continue

            result_text = resp["item"]["messages"][1]["text"]
            result_text = result_text[result_text.find('{"id') :]
            # 修复丢冒号
            result_text = (
                result_text.replace(", src:", ', "src":')
                .replace(", dst:", ', "dst":')
                .replace(", doub:", ', "doub":')
                .replace(", conf:", ', "conf":')
                .replace(", unkn:", ', "unkn":')
                .replace("},\\n{", "},{")
            )
<<<<<<< HEAD
            try:
                result_json = json.loads(result_text)  # 尝试解析json
            except:
                LOGGER.info("->非json：\n" + result_text + "\n")
                traceback.print_exc()
                await asyncio.sleep(2)
                await self.chatbot.reset()
                continue

            if len(result_json) != len(input_list):
                LOGGER.info("->错误的输出行数：\n" + result_text + "\n")
                await asyncio.sleep(2)
                await self.chatbot.reset()
                continue
            key_name = "dst" if not proofread else "newdst"
            have_error = False
            for i, result in enumerate(result_json):
                if key_name not in result:
                    LOGGER.info("->缺少输出：\n" + result_text + "\n")
                    have_error = True
=======
            i = -1
            result_trans_list = []
            for line in result_text.split("\n"):
                try:
                    line_json = json.loads(line)  # 尝试解析json
                    i += 1
                except:
                    if i == -1:
                        if bing_reject:
                            if not proofread:
                                trans_list[0].pre_zh = "Failed translation"
                                trans_list[0].post_zh = "Failed translation"
                                trans_list[0].trans_by = "NewBing(Failed)"
                            else:
                                trans_list[0].proofread_zh = trans_list[0].post_zh
                                trans_list[0].proofread_by = "NewBing(Failed)"
                            print("->NewBing大小姐拒绝了本次请求🙏\n")
                            # 换一个cookie
                            self.chatbot = Chatbot(
                                cookies=self.get_random_cookie(), proxy=self.proxy
                            )
                            return 1, [trans_list[0]]
                        print("->非json：\n" + result_text + "\n")
                        traceback.print_exc()
                        time.sleep(2)
                        await self.chatbot.reset()
                    continue

                key_name = "dst" if not proofread else "newdst"
                error_flag = False
                # 本行输出不正常
                if "id" not in line_json or type(line_json["id"]) != int:
                    LOGGER.info(f"->没id不正常")
                    error_flag = True
>>>>>>> bd08847d
                    break
                line_id = line_json["id"]
                if key_name not in line_json or type(line_json[key_name]) != str:
                    LOGGER.info(f"->第{line_id}句不正常")
                    error_flag = True
                    break
<<<<<<< HEAD
                if (
                    ("(" in result[key_name] and "（" not in trans_list[i].post_jp)
                    or ("（" in result[key_name] and "（" not in trans_list[i].post_jp)
                    or (
                        "*" in result[key_name]
                        or "<" in result[key_name]
                        or "“" == result[key_name][0]
                        or "”" == result[key_name][-1]
                    )
                    or ("/" in result[key_name] and "/" not in trans_list[i].post_jp)
                ):
                    LOGGER.info("->多余符号：\n" + result_text + "\n")
                    result[key_name] = self.remove_extra_pronouns(result[key_name])
                    await self.chatbot.reset()
                # 修复输出中的换行符
                if "\r\n" not in result[key_name] and "\n" in result[key_name]:
                    result[key_name] = result[key_name].replace("\n", "\r\n")
                if result[key_name].startswith("\r\n") and not trans_list[
                    i
                ].post_jp.startswith("\r\n"):
                    result[key_name] = result[key_name][2:]
                result[key_name] = self.opencc.convert(result[key_name])  # 防止出现繁体
=======
                # 本行输出不应为空
                if trans_list[i].post_jp != "" and line_json[key_name] == "":
                    LOGGER.info(f"->第{line_id}句空白")
                    error_flag = True
                    break

                line_json[key_name] = zhconv.convert(
                    line_json[key_name], "zh-cn"
                )  # 防止出现繁体
>>>>>>> bd08847d
                if not proofread:
                    trans_list[i].pre_zh = line_json[key_name]
                    trans_list[i].post_zh = line_json[key_name]
                    trans_list[i].trans_by = "NewBing"
                    if "conf" in line_json:
                        trans_list[i].trans_conf = line_json["conf"]
                    if "doub" in line_json:
                        trans_list[i].doub_content = line_json["doub"]
                    if "unkn" in line_json:
                        trans_list[i].unknown_proper_noun = line_json["unkn"]
                    result_trans_list.append(trans_list[i])
                else:
                    trans_list[i].proofread_zh = line_json[key_name]
                    trans_list[i].proofread_by = "NewBing"
                    result_trans_list.append(trans_list[i])

<<<<<<< HEAD
            if have_error:
                await asyncio.sleep(2)
=======
            if error_flag:
                time.sleep(2)
>>>>>>> bd08847d
                await self.chatbot.reset()
                continue
            else:
                return i + 1, result_trans_list

    async def batch_translate(
        self,
        filename,
        cache_file_path,
        trans_list: CTransList,
        num_pre_request: int,
        chatgpt_dict: CGptDict = None,
        retry_failed: bool = False,
        proofread: bool = False,
    ) -> CTransList:
        """批量翻译

        Args:
            filename (str): 文件名
            cache_file_path (_type_): 缓存文件路径
            trans_list (CTransList): translate列表
            num_pre_request (int): 每次请求的数量
            chatgpt_dict (ChatgptDict, optional): _description_. Defaults to None.
            proofread (bool, optional): _description_. Defaults to False.

        Returns:
            CTransList: _description_
        """

        _, trans_list_unhit = get_transCache_from_json(
            trans_list, cache_file_path, retry_failed=retry_failed, proofread=proofread
        )
        if len(trans_list_unhit) == 0:
            return []
        # 新文件重置chatbot
        if self.last_file_name != "" and self.last_file_name != filename:
            self.chatbot.reset()
            self.last_file_name = filename

        i = 0
        trans_result_list = []
        len_trans_list = len(trans_list_unhit)
        while i < len_trans_list:
            await asyncio.sleep(1)
            trans_list_split = (
                trans_list_unhit[i : i + num_pre_request]
                if (i + num_pre_request < len_trans_list)
                else trans_list_unhit[i:]
            )

            # 生成dic prompt
            if chatgpt_dict != None:
                dic_prompt = chatgpt_dict.gen_prompt(trans_list_split)
            else:
                dic_prompt = ""

<<<<<<< HEAD
            trans_result = await self.translate(
                trans_list_split, dic_prompt, proofread=proofread
=======
            num, trans_result = asyncio.run(
                self.translate(trans_list_split, dic_prompt, proofread=proofread)
>>>>>>> bd08847d
            )
            if num > 0:
                i += num
            result_output = ""
            for trans in trans_result:
                result_output = result_output + repr(trans)
            LOGGER.info(result_output)
            trans_result_list += trans_result
            save_transCache_to_json(trans_list, cache_file_path, proofread=proofread)
            LOGGER.info(
                f"{filename}：{str(len(trans_result_list))}/{str(len_trans_list)}"
            )

        return trans_result_list

    def reset_conversation(self):
        self.chatbot.reset_conversation()

    def remove_extra_pronouns(self, text):
        return (
            text.replace("**", "").replace("(我)", "").replace("“", "").replace("”", "")
        )

    def get_random_cookie(self):
        if len(self.cookiefile_list) == 0 and len(self.throttled_cookie_list) == 0:
            return None

        if len(self.cookiefile_list) == 0:
            self.cookiefile_list = self.throttled_cookie_list
            self.throttled_cookie_list = []
            self.sleep_time = 600
        self.current_cookie_file = random.choice(self.cookiefile_list)
        LOGGER.info(f"当前使用cookie文件：{self.current_cookie_file}")
        cookies = json.loads(open(self.current_cookie_file, encoding="utf-8").read())
        return cookies<|MERGE_RESOLUTION|>--- conflicted
+++ resolved
@@ -6,13 +6,9 @@
 import traceback
 from sys import exit
 
-<<<<<<< HEAD
 from opencc import OpenCC
 from typing import Optional
 from EdgeGPT import Chatbot, ConversationStyle
-=======
-from EdgeGPT.EdgeGPT import Chatbot, ConversationStyle
->>>>>>> bd08847d
 from GalTransl import LOGGER
 from GalTransl.ConfigHelper import CProjectConfig, CProxyPool
 from GalTransl.Cache import get_transCache_from_json, save_transCache_to_json
@@ -133,13 +129,6 @@
             try:
                 self.request_count += 1
                 LOGGER.info("->请求次数：" + str(self.request_count) + "\n")
-<<<<<<< HEAD
-                resp = await self.chatbot.ask(
-                    prompt=prompt_req, conversation_style=ConversationStyle.creative
-                )
-            except asyncio.CancelledError:
-                raise
-=======
                 LOGGER.info("->输出：\n")
                 wrote_len = 0
                 resp = ""
@@ -160,7 +149,8 @@
                         bing_reject = True
 
                     resp = response
->>>>>>> bd08847d
+            except asyncio.CancelledError:
+                raise
             except Exception as ex:
                 if "Request is throttled." in str(ex):
                     LOGGER.info("->Request is throttled.")
@@ -176,23 +166,9 @@
                 traceback.print_exc()
                 await asyncio.sleep(5)
                 continue
-<<<<<<< HEAD
-            # LOGGER.info("->输出：" + str(resp) + "\n")
-            if "Request is throttled." in str(resp):
-                LOGGER.info("->Request is throttled.")
-                self.throttled_cookie_list.append(self.current_cookie_file)
-                self.cookiefile_list.remove(self.current_cookie_file)
-                await asyncio.sleep(self.sleep_time)
-                self.chatbot = Chatbot(
-                    cookies=self.get_random_cookie(), proxy=self.proxy
-                )
-                await self.chatbot.reset()
-                continue
-=======
             except KeyboardInterrupt:
                 LOGGER.info("->KeyboardInterrupt")
                 sys.exit(0)
->>>>>>> bd08847d
 
             if "New topic" in str(resp):
                 LOGGER.info("->Need New topic")
@@ -210,28 +186,6 @@
                 .replace(", unkn:", ', "unkn":')
                 .replace("},\\n{", "},{")
             )
-<<<<<<< HEAD
-            try:
-                result_json = json.loads(result_text)  # 尝试解析json
-            except:
-                LOGGER.info("->非json：\n" + result_text + "\n")
-                traceback.print_exc()
-                await asyncio.sleep(2)
-                await self.chatbot.reset()
-                continue
-
-            if len(result_json) != len(input_list):
-                LOGGER.info("->错误的输出行数：\n" + result_text + "\n")
-                await asyncio.sleep(2)
-                await self.chatbot.reset()
-                continue
-            key_name = "dst" if not proofread else "newdst"
-            have_error = False
-            for i, result in enumerate(result_json):
-                if key_name not in result:
-                    LOGGER.info("->缺少输出：\n" + result_text + "\n")
-                    have_error = True
-=======
             i = -1
             result_trans_list = []
             for line in result_text.split("\n"):
@@ -256,7 +210,7 @@
                             return 1, [trans_list[0]]
                         print("->非json：\n" + result_text + "\n")
                         traceback.print_exc()
-                        time.sleep(2)
+                        await asyncio.sleep(2)
                         await self.chatbot.reset()
                     continue
 
@@ -266,37 +220,12 @@
                 if "id" not in line_json or type(line_json["id"]) != int:
                     LOGGER.info(f"->没id不正常")
                     error_flag = True
->>>>>>> bd08847d
                     break
                 line_id = line_json["id"]
                 if key_name not in line_json or type(line_json[key_name]) != str:
                     LOGGER.info(f"->第{line_id}句不正常")
                     error_flag = True
                     break
-<<<<<<< HEAD
-                if (
-                    ("(" in result[key_name] and "（" not in trans_list[i].post_jp)
-                    or ("（" in result[key_name] and "（" not in trans_list[i].post_jp)
-                    or (
-                        "*" in result[key_name]
-                        or "<" in result[key_name]
-                        or "“" == result[key_name][0]
-                        or "”" == result[key_name][-1]
-                    )
-                    or ("/" in result[key_name] and "/" not in trans_list[i].post_jp)
-                ):
-                    LOGGER.info("->多余符号：\n" + result_text + "\n")
-                    result[key_name] = self.remove_extra_pronouns(result[key_name])
-                    await self.chatbot.reset()
-                # 修复输出中的换行符
-                if "\r\n" not in result[key_name] and "\n" in result[key_name]:
-                    result[key_name] = result[key_name].replace("\n", "\r\n")
-                if result[key_name].startswith("\r\n") and not trans_list[
-                    i
-                ].post_jp.startswith("\r\n"):
-                    result[key_name] = result[key_name][2:]
-                result[key_name] = self.opencc.convert(result[key_name])  # 防止出现繁体
-=======
                 # 本行输出不应为空
                 if trans_list[i].post_jp != "" and line_json[key_name] == "":
                     LOGGER.info(f"->第{line_id}句空白")
@@ -306,7 +235,6 @@
                 line_json[key_name] = zhconv.convert(
                     line_json[key_name], "zh-cn"
                 )  # 防止出现繁体
->>>>>>> bd08847d
                 if not proofread:
                     trans_list[i].pre_zh = line_json[key_name]
                     trans_list[i].post_zh = line_json[key_name]
@@ -323,13 +251,8 @@
                     trans_list[i].proofread_by = "NewBing"
                     result_trans_list.append(trans_list[i])
 
-<<<<<<< HEAD
-            if have_error:
+            if error_flag:
                 await asyncio.sleep(2)
-=======
-            if error_flag:
-                time.sleep(2)
->>>>>>> bd08847d
                 await self.chatbot.reset()
                 continue
             else:
@@ -386,13 +309,8 @@
             else:
                 dic_prompt = ""
 
-<<<<<<< HEAD
-            trans_result = await self.translate(
-                trans_list_split, dic_prompt, proofread=proofread
-=======
             num, trans_result = asyncio.run(
                 self.translate(trans_list_split, dic_prompt, proofread=proofread)
->>>>>>> bd08847d
             )
             if num > 0:
                 i += num
