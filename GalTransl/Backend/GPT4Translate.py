--- conflicted
+++ resolved
@@ -1,15 +1,9 @@
-<<<<<<< HEAD
-import json, time, asyncio, os
+import json, time, asyncio, os, traceback
 from opencc import OpenCC
 from typing import Optional
 from GalTransl.COpenAI import COpenAITokenPool
 from GalTransl.ConfigHelper import CProxyPool
-from GalTransl import LOGGER
-=======
-import json, time, asyncio, zhconv, os
-import traceback
 from GalTransl import LOGGER, LANG_SUPPORTED
->>>>>>> ec3e90c9
 from sys import exit
 from GalTransl.ConfigHelper import (
     CProjectConfig,
@@ -151,17 +145,12 @@
 
             token = self.tokenProvider.getToken(False, True)
             self.chatbot = ChatbotV3(
-<<<<<<< HEAD
                 api_key=token.token,
                 proxy=self.proxyProvider.getProxy().addr
                 if self.proxyProvider
                 else None,
                 temperature=0.4,
                 frequency_penalty=0.2,
-=======
-                api_key=randSelectInList(self.tokens).token,
-                proxy=randSelectInList(self.proxies)["addr"] if self.proxies else None,
->>>>>>> ec3e90c9
                 system_prompt=SYSTEM_PROMPT,
                 engine="gpt-4",
                 api_address=token.domain + "/v1/chat/completions",
@@ -183,14 +172,12 @@
             self.chatbot = ChatbotV1(config=gpt_config)
             self.chatbot.clear_conversations()
 
-<<<<<<< HEAD
-        self.opencc = OpenCC()
-=======
         if self.transl_style == "auto":
             self._set_gpt_style("precise")
         else:
             self._set_gpt_style(self.transl_style)
->>>>>>> ec3e90c9
+
+        self.opencc = OpenCC()
 
     async def translate(self, trans_list: CTransList, dict="", proofread=False):
         prompt_req = TRANS_PROMPT if not proofread else PROOFREAD_PROMPT
@@ -259,13 +246,10 @@
                         resp = data["message"]
                 if not self.streamOutputMode:
                     LOGGER.info(resp)
-<<<<<<< HEAD
+                else:
+                    print("")
             except asyncio.CancelledError:
                 raise
-=======
-                else:
-                    print("")
->>>>>>> ec3e90c9
             except Exception as ex:
                 str_ex = str(ex).lower()
                 LOGGER.error(f"-> {str_ex}")
@@ -281,13 +265,8 @@
                     LOGGER.error("-> 报错重置会话")
                     continue
                 self._del_last_answer()
-<<<<<<< HEAD
                 LOGGER.info("-> 报错:%s, 5秒后重试" % ex)
                 await asyncio.sleep(5)
-=======
-                LOGGER.error(f"-> 报错, 5秒后重试")
-                time.sleep(5)
->>>>>>> ec3e90c9
                 continue
 
             result_text = resp[resp.find('{"id') :]
@@ -346,16 +325,12 @@
                         error_flag = True
                         break
 
-<<<<<<< HEAD
-                # 防止出现繁体
-                line_json[key_name] = self.opencc.convert(line_json[key_name])
-=======
                 if self.target_lang == "Simplified Chinese":
-                    line_json[key_name] = zhconv.convert(line_json[key_name], "zh-cn")
+                    line_json[key_name] = self.opencc.convert(line_json[key_name])
                 elif self.target_lang == "Traditional Chinese":
-                    line_json[key_name] = zhconv.convert(line_json[key_name], "zh-tw")
-
->>>>>>> ec3e90c9
+                    assert(False)
+                    line_json[key_name] = self.opencc.convert(line_json[key_name])
+
                 if not proofread:
                     trans_list[i].pre_zh = line_json[key_name]
                     trans_list[i].post_zh = line_json[key_name]
