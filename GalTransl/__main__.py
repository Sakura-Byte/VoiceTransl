--- conflicted
+++ resolved
@@ -2,11 +2,14 @@
 from asyncio import get_event_loop, run
 from GalTransl.ConfigHelper import CProjectConfig
 from GalTransl.Runner import run_galtransl
-<<<<<<< HEAD
-from GalTransl import PROGRAM_SPLASH, TRANSLATOR_SUPPORTED, LOGGER
-=======
-from GalTransl import PROGRAM_SPLASH, TRANSLATOR_SUPPORTED, CORE_VERSION, AUTHOR, CONTRIBUTORS
->>>>>>> 5b039705
+from GalTransl import (
+    PROGRAM_SPLASH,
+    TRANSLATOR_SUPPORTED,
+    CORE_VERSION,
+    AUTHOR,
+    CONTRIBUTORS,
+    LOGGER,
+)
 
 
 def main() -> int:
