--- conflicted
+++ resolved
@@ -12,15 +12,9 @@
 requests = "^2.31.0"
 revchatgpt = "^6.8.1"
 ttkbootstrap = "^1.10.1"
-<<<<<<< HEAD
 # zhconv = "^1.4.3"
 pyyaml = "^6.0"
 opencc = "^1.1.7"
-=======
-zhconv = "1.4.3"
-pyyaml = "6.0"
->>>>>>> c6764350
-
 
 [build-system]
 requires = ["poetry-core"]
